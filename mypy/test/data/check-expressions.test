-- Test cases for simple expressions.
--
-- See also: 
--  * check-functions.test contains test cases for calls.
--  * check-varargs.test contains test cases for *args.
--  * check-dynamic.test contains test cases related to 'any' type.
--  * check-generics.test contains test cases for generic values.


-- None
-- ----


[case testNoneAsRvalue]
import typing
a = None # type: A
class A: pass
[out]

[case testNoneAsArgument]
import typing
def f(x: 'A', y: 'B') -> None: pass
f(None, None)
class A: pass
class B(A): pass
[out]


-- Simple expressions
-- ------------------


[case testIntLiteral]
from typing import Undefined
a = 0
b = Undefined # type: A
b = 1
a = 1
class A:
    pass
[file builtins.py]
class object:
  def __init__(self): pass
class int: pass
[out]
main, line 4: Incompatible types in assignment (expression has type "int", variable has type "A")

[case testStrLiteral]
from typing import Undefined
a = ''
b = Undefined # type: A
b = 'x'
a = 'x'
a = r"x"
a = """foo"""
class A:
    pass
[file builtins.py]
class object:
  def __init__(self): pass
class str: pass
[out]
main, line 4: Incompatible types in assignment (expression has type "str", variable has type "A")

[case testFloatLiteral]
from typing import Undefined
a = 0.0
b = Undefined # type: A
b = 1.1
a = 1.1
class A:
    pass
[file builtins.py]
class object:
  def __init__(self): pass
class float: pass
[out]
main, line 4: Incompatible types in assignment (expression has type "float", variable has type "A")

[case testBytesLiteral]
from typing import Undefined
b, a = Undefined, Undefined # type: (bytes, A)
b = b'foo'
b = br"foo"
b = b'''foo'''
a = b'foo' # E: Incompatible types in assignment (expression has type "bytes", variable has type "A")
class A: pass
[file builtins.py]
class object:
    def __init__(self): pass
class bytes: pass

[case testUnicodeLiteralInPython3]
from typing import Undefined
s = Undefined(str)
s = u'foo'
b = Undefined(bytes)
b = u'foo' # E: Incompatible types in assignment (expression has type "str", variable has type "bytes")
[builtins fixtures/primitives.py]


-- Binary operators
-- ----------------


[case testAdd]
from typing import Undefined
a, b, c = Undefined, Undefined, Undefined # type: (A, B, C)
c = a + c  # Fail
a = a + b  # Fail
c = b + a  # Fail
c = a + b

class A:
    def __add__(self, x: 'B') -> 'C': pass
class B: pass
class C: pass
[out]
main, line 3: Unsupported operand types for + ("A" and "C")
main, line 4: Incompatible types in assignment (expression has type "C", variable has type "A")
main, line 5: Unsupported left operand type for + ("B")
[case testAdd]
from typing import Undefined
a, b, c = Undefined, Undefined, Undefined # type: (A, B, C)
c = a + c  # Fail
a = a + b  # Fail
c = b + a  # Fail
c = a + b

class A:
    def __add__(self, x: 'B') -> 'C':
        pass
class B:
    pass
class C:
    pass
[out]
main, line 3: Unsupported operand types for + ("A" and "C")
main, line 4: Incompatible types in assignment (expression has type "C", variable has type "A")
main, line 5: Unsupported left operand type for + ("B")

[case testSub]
from typing import Undefined
a, b, c = Undefined, Undefined, Undefined # type: (A, B, C)
c = a - c  # Fail
a = a - b  # Fail
c = b - a  # Fail
c = a - b

class A:
    def __sub__(self, x: 'B') -> 'C':
        pass
class B:
    pass
class C:
    pass
[out]
main, line 3: Unsupported operand types for - ("A" and "C")
main, line 4: Incompatible types in assignment (expression has type "C", variable has type "A")
main, line 5: Unsupported left operand type for - ("B")

[case testMul]
from typing import Undefined
a, b, c = Undefined, Undefined, Undefined # type: (A, B, C)
c = a * c  # Fail
a = a * b  # Fail
c = b * a  # Fail
c = a * b

class A:
    def __mul__(self, x: 'B') -> 'C':
        pass
class B:
    pass
class C:
    pass
[out]
main, line 3: Unsupported operand types for * ("A" and "C")
main, line 4: Incompatible types in assignment (expression has type "C", variable has type "A")
main, line 5: Unsupported left operand type for * ("B")

[case testDiv]
from typing import Undefined
a, b, c = Undefined, Undefined, Undefined # type: (A, B, C)
c = a / c  # Fail
a = a / b  # Fail
c = b / a  # Fail
c = a / b

class A:
    def __truediv__(self, x: 'B') -> 'C':
        pass
class B:
    pass
class C:
    pass
[out]
main, line 3: Unsupported operand types for / ("A" and "C")
main, line 4: Incompatible types in assignment (expression has type "C", variable has type "A")
main, line 5: Unsupported left operand type for / ("B")

[case testIntDiv]
from typing import Undefined
a, b, c = Undefined, Undefined, Undefined # type: (A, B, C)
c = a // c  # Fail
a = a // b  # Fail
c = b // a  # Fail
c = a // b

class A:
    def __floordiv__(self, x: 'B') -> 'C':
        pass
class B:
    pass
class C:
    pass
[out]
main, line 3: Unsupported operand types for // ("A" and "C")
main, line 4: Incompatible types in assignment (expression has type "C", variable has type "A")
main, line 5: Unsupported left operand type for // ("B")

[case testMod]
from typing import Undefined
a, b, c = Undefined, Undefined, Undefined # type: (A, B, C)
c = a % c  # Fail
a = a % b  # Fail
c = b % a  # Fail
c = a % b

class A:
    def __mod__(self, x: 'B') -> 'C':
        pass
class B:
    pass
class C:
    pass
[out]
main, line 3: Unsupported operand types for % ("A" and "C")
main, line 4: Incompatible types in assignment (expression has type "C", variable has type "A")
main, line 5: Unsupported left operand type for % ("B")

[case testPow]
from typing import Undefined
a, b, c = Undefined, Undefined, Undefined # type: (A, B, C)
c = a ** c  # Fail
a = a ** b  # Fail
c = b ** a  # Fail
c = a ** b

class A:
    def __pow__(self, x: 'B') -> 'C':
        pass
class B:
    pass
class C:
    pass
[out]
main, line 3: Unsupported operand types for ** ("A" and "C")
main, line 4: Incompatible types in assignment (expression has type "C", variable has type "A")
main, line 5: Unsupported left operand type for ** ("B")

[case testMiscBinaryOperators]
from typing import Undefined
a, b = Undefined, Undefined # type: (A, B)
b = a & a  # Fail
b = a | b  # Fail
b = a ^ a  # Fail
b = a << b # Fail
b = a >> a # Fail

b = a & b
b = a | a
b = a ^ b
b = a << a
b = a >> b
class A:
  def __and__(self, x: 'B') -> 'B': pass
  def __or__(self, x: 'A') -> 'B': pass
  def __xor__(self, x: 'B') -> 'B': pass
  def __lshift__(self, x: 'A') -> 'B': pass
  def __rshift__(self, x: 'B') -> 'B': pass
class B: pass
[out]
main, line 3: Unsupported operand types for & ("A" and "A")
main, line 4: Unsupported operand types for | ("A" and "B")
main, line 5: Unsupported operand types for ^ ("A" and "A")
main, line 6: Unsupported operand types for << ("A" and "B")
main, line 7: Unsupported operand types for >> ("A" and "A")

[case testBooleanAndOr]
from typing import Undefined
a, b = Undefined, Undefined # type: (A, bool)
b = b and b
b = b or b
b = b and a # E: Incompatible types in assignment (expression has type "object", variable has type "bool")
b = a and b # E: Incompatible types in assignment (expression has type "object", variable has type "bool")
b = b or a  # E: Incompatible types in assignment (expression has type "object", variable has type "bool")
b = a or b  # E: Incompatible types in assignment (expression has type "object", variable has type "bool")
class A: pass
[builtins fixtures/bool.py]

[case testNonBooleanOr]
from typing import Undefined
c, d, b = Undefined, Undefined, Undefined # type: (C, D, bool)
c = c or c
c = c or d
c = d or c
b = c or c # E: Incompatible types in assignment (expression has type "C", variable has type "bool")
d = c or d # E: Incompatible types in assignment (expression has type "C", variable has type "D")
d = d or c # E: Incompatible types in assignment (expression has type "C", variable has type "D")
class C: pass
class D(C): pass
[builtins fixtures/bool.py]

[case testInOperator]
from typing import Undefined, Iterator, Iterable, Any
a, b, c, d, e = Undefined, Undefined, Undefined, Undefined, Undefined # type: (A, B, bool, D, Any)
c = c in a  # Fail
a = b in a  # Fail
c = a in b  # Fail
c = b in d  # Fail
c = b in a
c = a in d
c = e in d
c = a in e

class A:
    def __contains__(self, x: 'B') -> bool: pass
class B: pass
class D(Iterable[A]):
    def __iter__(self) -> Iterator[A]: pass
[builtins fixtures/bool.py]
[out]
main, line 3: Unsupported operand types for in ("bool" and "A")
main, line 4: Incompatible types in assignment (expression has type "bool", variable has type "A")
main, line 5: Unsupported right operand type for in ("B")
main, line 6: Unsupported operand types for in ("B" and "D")

[case testNotInOperator]
from typing import Undefined, Iterator, Iterable, Any
a, b, c, d, e = Undefined, Undefined, Undefined, Undefined, Undefined # type: (A, B, bool, D, Any)
c = c not in a  # Fail
a = b not in a  # Fail
c = a not in b  # Fail
c = b not in d  # Fail
c = b not in a
c = a not in d
c = e in d
c = a in e

class A:
    def __contains__(self, x: 'B') -> bool: pass
class B: pass
class D(Iterable[A]):
    def __iter__(self) -> Iterator[A]: pass
[builtins fixtures/bool.py]
[out]
main, line 3: Unsupported operand types for in ("bool" and "A")
main, line 4: Incompatible types in assignment (expression has type "bool", variable has type "A")
main, line 5: Unsupported right operand type for in ("B")
main, line 6: Unsupported operand types for in ("B" and "D")

[case testNonBooleanContainsReturnValue]
from typing import Undefined
a, b = Undefined, Undefined # type: (A, bool)
b = a not in a
b = a in a

class A:
  def __contains__(self, x: 'A') -> object: pass
[builtins fixtures/bool.py]
[out]
main, line 4: Incompatible types in assignment (expression has type "object", variable has type "bool")

[case testEq]
from typing import Undefined
a, b = Undefined, Undefined # type: (A, bool)
a = a == b # Fail
a = a != b # Fail
b = a == b
b = a != b

class A:
  def __eq__(self, o: object) -> bool: pass
  def __ne__(self, o: object) -> bool: pass
[builtins fixtures/bool.py]
[out]
main, line 3: Incompatible types in assignment (expression has type "bool", variable has type "A")
main, line 4: Incompatible types in assignment (expression has type "bool", variable has type "A")

[case testLtAndGt]
from typing import Undefined
a, b, bo = Undefined, Undefined, Undefined # type: (A, B, bool)
a = a < b # Fail
a = a > b # Fail
bo = a < b
bo = a > b

class A:
    def __lt__(self, o: 'B') -> bool: pass
    def __gt__(self, o: 'B') -> bool: pass
class B:
    def __lt__(self, o: 'B') -> bool: pass
    def __gt__(self, o: 'B') -> bool: pass
[builtins fixtures/bool.py]
[out]
main, line 3: Incompatible types in assignment (expression has type "bool", variable has type "A")
main, line 4: Incompatible types in assignment (expression has type "bool", variable has type "A")

[case testLeAndGe]
from typing import Undefined
a, b, bo = Undefined, Undefined, Undefined # type: (A, B, bool)
a = a <= b # Fail
a = a >= b # Fail
bo = a <= b
bo = a >= b

class A:
    def __le__(self, o: 'B') -> bool: pass
    def __ge__(self, o: 'B') -> bool: pass
class B:
    def __le__(self, o: 'B') -> bool: pass
    def __ge__(self, o: 'B') -> bool: pass
[builtins fixtures/bool.py]
[out]
main, line 3: Incompatible types in assignment (expression has type "bool", variable has type "A")
main, line 4: Incompatible types in assignment (expression has type "bool", variable has type "A")

[case testIs]
from typing import Undefined
a, b = Undefined, Undefined # type: (A, bool)
a = a is b # Fail
b = a is b
b = b is a
b = a is None
class A: pass
[builtins fixtures/bool.py]
[out]
main, line 3: Incompatible types in assignment (expression has type "bool", variable has type "A")

[case testIsNot]
from typing import Undefined
a, b = Undefined, Undefined # type: (A, bool)
a = a is not b # Fail
b = a is not b
b = b is not a
b = a is not None
class A: pass
[builtins fixtures/bool.py]
[out]
main, line 3: Incompatible types in assignment (expression has type "bool", variable has type "A")

[case testReverseBinaryOperator]
from typing import Undefined, disjointclass
class A:
    def __add__(self, x: int) -> int: pass
@disjointclass(int)
class B:
    def __radd__(self, x: A) -> str: pass
s = Undefined(str)
n = Undefined(int)
n = A() + 1
s = A() + B()
n = A() + B() # E: Incompatible types in assignment (expression has type "str", variable has type "int")

[case testReverseBinaryOperator2]
from typing import Undefined, disjointclass
class A:
    def __add__(self, x: 'A') -> object: pass
@disjointclass(A)
class B:
    def __radd__(self, x: A) -> str: pass
s = Undefined(str)
n = Undefined(int)
s = A() + B()
n = A() + B() # E: Incompatible types in assignment (expression has type "str", variable has type "int")

[case testReverseBinaryOperator3]
from typing import Undefined, disjointclass
class N:
    def __add__(self, x: 'N') -> object: pass
class A:
    def __add__(self, x: N) -> int: pass
@disjointclass(N)
class B:
    def __radd__(self, x: N) -> str: pass
s = Undefined(str)
s = A() + B() # E: Unsupported operand types for + ("A" and "B")

[case testBinaryOperatorWithAnyRightOperand]
from typing import Any
class A: pass
A() + Any(1)

[case testReverseComparisonOperator]
from typing import Undefined, disjointclass
class C:
    def __gt__(self, x: 'A') -> object: pass
class A:
    def __lt__(self, x: C) -> int: pass
@disjointclass(C)
class B:
    def __gt__(self, x: A) -> str: pass
s = Undefined(str)
n = Undefined(int)
n = A() < C()
s = A() < B()
n = A() < B() # E: Incompatible types in assignment (expression has type "str", variable has type "int")
s = object() < B() # E: Unsupported operand types for > ("B" and "object")

[case testErrorContextAndBinaryOperators]
import typing
class A:
    def __getitem__(self, i: str) -> int: pass
def f() -> None:
    A()[1] # Error
class B:
    A()[1] # Error
A()[1] # Error
[out]
main: In function "f":
main, line 5: Invalid index type "int" for "A"
main: In class "B":
main, line 7: Invalid index type "int" for "A"
main: At top level:
main, line 8: Invalid index type "int" for "A"

[case testErrorContextAndBinaryOperators2]
import m
[file m.py]
import typing
class A:
    def __getitem__(self, i: str) -> int: pass
def f() -> None:
    A()[1] # Error
class B:
    A()[1] # Error
A()[1] # Error
[out]
In module imported in main, line 1:
tmp/m.py: In function "f":
tmp/m.py, line 5: Invalid index type "int" for "A"
tmp/m.py: In class "B":
tmp/m.py, line 7: Invalid index type "int" for "A"
tmp/m.py: At top level:
tmp/m.py, line 8: Invalid index type "int" for "A"


-- Unary operators
-- ---------------


[case testUnaryMinus]
from typing import Undefined
a, b = Undefined, Undefined # type: (A, B)
a = -a   # Fail
b = -b   # Fail
b = -a

class A:
    def __neg__(self) -> 'B':
        pass
class B:
    pass
[out]
main, line 3: Incompatible types in assignment (expression has type "B", variable has type "A")
main, line 4: Unsupported operand type for unary - ("B")

[case testUnaryPlus]
from typing import Undefined
a, b = Undefined, Undefined # type: (A, B)
a = +a   # Fail
b = +b   # Fail
b = +a

class A:
    def __pos__(self) -> 'B':
        pass
class B:
    pass
[out]
<<<<<<< HEAD
main, line 3: Incompatible types in assignment (expression has type "B", variable has type "A")
=======
main, line 3: Incompatible types in assignment
>>>>>>> 4ece9b46
main, line 4: Unsupported operand type for unary + ("B")

[case testUnaryNot]
from typing import Undefined
a, b = Undefined, Undefined # type: (A, bool)
a = not b  # Fail
b = not a
b = not b
class A:
    pass
[builtins fixtures/bool.py]
[out]
main, line 3: Incompatible types in assignment (expression has type "bool", variable has type "A")

[case testUnaryBitwiseNeg]
from typing import Undefined
a, b = Undefined, Undefined # type: (A, B)
a = ~a   # Fail
b = ~b   # Fail
b = ~a

class A:
    def __invert__(self) -> 'B':
        pass
class B:
    pass
[out]
main, line 3: Incompatible types in assignment (expression has type "B", variable has type "A")
main, line 4: Unsupported operand type for ~ ("B")


-- Indexing
-- --------


[case testIndexing]
from typing import Undefined
a, b, c = Undefined, Undefined, Undefined # type: (A, B, C)
c = a[c]  # Fail
a = a[b]  # Fail
c = b[a]  # Fail
c = a[b]

class A:
    def __getitem__(self, x: 'B') -> 'C':
        pass
class B: pass
class C: pass
[out]
main, line 3: Invalid index type "C" for "A"
main, line 4: Incompatible types in assignment (expression has type "C", variable has type "A")
main, line 5: Value of type "B" is not indexable

[case testIndexingAsLvalue]
from typing import Undefined
a, b, c = Undefined, Undefined, Undefined # type: (A, B, C)
a[c] = c  # Fail
a[b] = a  # Fail
b[a] = c  # Fail
a[b] = c

class A:
    def __setitem__(self, x: 'B', y: 'C') -> None:
        pass
class B:
    pass
class C:
    pass
[out]
main, line 3: Invalid index type "C" for "A"
main, line 4: Incompatible types in assignment
main, line 5: Unsupported target for indexed assignment


-- Cast expression
-- ---------------


[case testCastExpressions]
from typing import Undefined, cast, Any
class A: pass
class B: pass
class C(A): pass
a, b, c = Undefined, Undefined, Undefined # type: (A, B, C)

a = cast(A, a())       # E: "A" not callable
a = cast(Any, a())     # E: "A" not callable
b = cast(A, a)         # E: Incompatible types in assignment (expression has type "A", variable has type "B")

a = cast(A, b)
a = cast(A, a)
c = cast(C, a)
a = cast(A, c)
a = cast(Any, b)
b = cast(Any, a)
[out]

[case testAnyCast]
from typing import Undefined, cast, Any
a, b = Undefined, Undefined # type: (A, B)
a = Any(a())     # Fail
a = Any(b)
b = Any(a)
class A: pass
class B: pass
[out]
main, line 3: "A" not callable


-- Void type
-- ---------


[case testVoidTypeBasics]
from typing import Undefined
a, o = Undefined, Undefined # type: (A, object)
a = f()         # Fail
o = A().g(a)    # Fail
A().g(f())      # Fail
x = f() # type: A # Fail
f()
A().g(a)

def f() -> None:
    pass

class A:
    def g(self, x: object) -> None:
        pass
[out]
main, line 3: "f" does not return a value
main, line 4: "g" of "A" does not return a value
main, line 5: "f" does not return a value
main, line 6: "f" does not return a value

[case testVoidWithStatements]
import typing
raise f() # Fail
if f():   # Fail
    pass
elif f(): # Fail
    pass
while f(): # Fail
    pass
def g() -> object:
    return f() # Fail

def f() -> None: pass
[builtins fixtures/exception.py]
[out]
main, line 2: "f" does not return a value
main, line 3: "f" does not return a value
main, line 5: "f" does not return a value
main, line 7: "f" does not return a value
main: In function "g":
main, line 10: "f" does not return a value

[case testVoidWithExpressions]
from typing import Undefined, cast
a = Undefined # type: A
[f()]       # E: "f" does not return a value
f() + a     # E: "f" does not return a value
a + f()     # E: "f" does not return a value
f() == a    # E: "f" does not return a value
a != f()    # E: Unsupported left operand type for != ("A")
cast(A, f()) # E: "f" does not return a value
f().foo     # E: "f" does not return a value

def f() -> None: pass
class A:
    def __add__(self, x: 'A') -> 'A': pass
[builtins fixtures/list.py]

[case testVoidWithExpressions2]
from typing import Undefined
a, b = Undefined, Undefined # type: (A, bool)
a < f()    # E: Unsupported left operand type for < ("A")
f() <= a   # E: "f" does not return a value
f() in a   # E: Unsupported right operand type for in ("A")
a in f()   # E: "f" does not return a value
-f()       # E: "f" does not return a value
not f()    # E: "f" does not return a value
f() and b  # E: "f" does not return a value
b or f()   # E: "f" does not return a value

def f() -> None: pass
class A:
    def __add__(self, x: 'A') -> 'A':
        pass
[builtins fixtures/bool.py]


-- Slicing
-- -------


[case testGetSlice]
from typing import Undefined
a, b = Undefined, Undefined # type: (A, B)
a = a[1:2] # E: Incompatible types in assignment (expression has type "B", variable has type "A")
a = a[1:]  # E: Incompatible types in assignment (expression has type "B", variable has type "A")
a = a[:2]  # E: Incompatible types in assignment (expression has type "B", variable has type "A")
a = a[:]   # E: Incompatible types in assignment (expression has type "B", variable has type "A")

b = a[1:2]
b = a[1:]
b = a[:2]
b = a[:]

class A:
  def __getitem__(self, s: slice) -> 'B': pass
class B: pass
[builtins fixtures/slice.py]

[case testSlicingWithInvalidBase]
from typing import Undefined
a = Undefined # type: A
a[1:2] # E: Invalid index type "slice" for "A"
a[:]   # E: Invalid index type "slice" for "A"
class A:
  def __getitem__(self, n: int) -> 'A': pass
[builtins fixtures/slice.py]

[case testSlicingWithNonindexable]
from typing import Undefined
o = Undefined # type: object
o[1:2] # E: Value of type "object" is not indexable
o[:]   # E: Value of type "object" is not indexable
[builtins fixtures/slice.py]

[case testNonIntSliceBounds]
from typing import Undefined, Any
a, o = Undefined, Undefined # type: (Any, object)
a[o:1] # E: Slice index must be an integer or None
a[1:o] # E: Slice index must be an integer or None
a[o:]  # E: Slice index must be an integer or None
a[:o]  # E: Slice index must be an integer or None
[builtins fixtures/slice.py]

[case testNoneSliceBounds]
from typing import Undefined, Any
a = Undefined # type: Any
a[None:1]
a[1:None]
a[None:]
a[:None]
[builtins fixtures/slice.py]


-- Lambdas
-- -------


[case testTrivialLambda]
from typing import Function
f = lambda: 1 # type: Function[[], int]
f = lambda: ''.x
f = lambda: ''
[out]
main, line 3: "str" has no attribute "x"
main, line 4: Incompatible return value type
main, line 4: Incompatible types in assignment (expression has type , variable has type )

[case testVoidLambda]
import typing
def void() -> None:
    pass
x = lambda: void() # type: typing.Function[[], None]

-- List comprehensions
-- -------------------


[case testSimpleListComprehension]
from typing import Undefined, List
a = Undefined # type: List[A]
a = [x for x in a]
b = [x for x in a] # type: List[B] # E: List comprehension has incompatible type List[A]
class A: pass
class B: pass
[builtins fixtures/for.py]

[case testListComprehensionWithNonDirectMapping]
from typing import Undefined, List
a = Undefined # type: List[A]
b = Undefined # type: List[B]
b = [f(x) for x in a]
a = [f(x) for x in a] # E: List comprehension has incompatible type List[B]
([f(x) for x in b])   # E: Argument 1 to "f" has incompatible type "B"; expected "A"
class A: pass
class B: pass
def f(a: A) -> B: pass
[builtins fixtures/for.py]

[case testErrorInListComprehensionCondition]
from typing import Undefined, List
a = Undefined # type: List[A]
a = [x for x in a if x()] # E: "A" not callable
class A: pass
[builtins fixtures/for.py]

[case testTypeInferenceOfListComprehension]
from typing import Undefined, List
a = Undefined # type: List[A]
o = [x for x in a] # type: List[object]
class A: pass
[builtins fixtures/for.py]


-- Generator expressions
-- ---------------------


[case testSimpleGeneratorExpression]
from typing import Undefined, Iterator
# The implementation is mostly identical to list comprehensions, so a single 
# test case is ok.
a = Undefined # type: Iterator[int]
a = x for x in a
b = Undefined # type: Iterator[str]
b = x for x in a # E: Generator has incompatible item type "int"
[builtins fixtures/for.py]


-- Conditional expressions
-- -----------------------


[case testSimpleConditionalExpression]
import typing
y = ''
x = 1 if y else 2
x = 3
x = '' # E: Incompatible types in assignment (expression has type "str", variable has type "int")

[case testConditionalExpressionWithEmptyCondition]
import typing
def f() -> None: pass
x = 1 if f() else 2 # E: "f" does not return a value

[case testConditionalExpressionWithSubtyping]
import typing
class A: pass
class B(A): pass
x = B() if None else A()
x = A()
x = '' # E: Incompatible types in assignment (expression has type "str", variable has type "A")
y = A() if None else B()
y = A()
y = '' # E: Incompatible types in assignment (expression has type "str", variable has type "A")

[case testConditionalExpressionAndTypeContext]
import typing
x = [1] if None else []
x = [1]
x = ['x'] # E: List item 1 has incompatible type "str"
[builtins fixtures/list.py]


-- Special cases
-- -------------


[case testOperationsWithNonInstanceTypes]
from typing import Undefined, cast
class A:
    def __add__(self, a: 'A') -> 'A': pass
a = Undefined # type: A
None + a   # Fail
f + a      # Fail
a + f      # Fail
cast(A, f)

def f() -> None:
    pass
[out]
main, line 5: Unsupported left operand type for + (None)
main, line 6: Unsupported left operand type for + (Function[[] -> None])
main, line 7: Unsupported operand types for + ("A" and Function[[] -> None])

[case testOperatorMethodWithInvalidArgCount]
from typing import Undefined
a = Undefined # type: A
a + a  # Fail

class A:
    def __add__(self) -> 'A':
        pass
[out]
main, line 3: Too many arguments for "__add__" of "A"

[case testOperatorMethodAsVar]
from typing import Any, Undefined
class A:
    def __init__(self, _add: Any) -> None:
        self.__add__ = _add
a = Undefined # type: A
a + a
[out]

[case testOperatorMethodAsVar2]
from typing import Undefined
class A:
    def f(self, x: int) -> str: pass
    __add__ = f
s = Undefined(str)
s = A() + 1
A() + (A() + 1)
[out]
main, line 7: Argument 1 has incompatible type "str"; expected "int"

[case testIndexedLvalueWithSubtypes]
from typing import Undefined
a, b, c = Undefined, Undefined, Undefined # type: (A, B, C)
a[c] = c
a[b] = c
a[c] = b

class A:
    def __setitem__(self, x: 'B', y: 'B') -> None:
        pass
class B:
    pass
class C(B):
    pass
[out]<|MERGE_RESOLUTION|>--- conflicted
+++ resolved
@@ -579,11 +579,7 @@
 class B:
     pass
 [out]
-<<<<<<< HEAD
 main, line 3: Incompatible types in assignment (expression has type "B", variable has type "A")
-=======
-main, line 3: Incompatible types in assignment
->>>>>>> 4ece9b46
 main, line 4: Unsupported operand type for unary + ("B")
 
 [case testUnaryNot]
